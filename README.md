--- conflicted
+++ resolved
@@ -1,8 +1,5 @@
 # Non-Cartesian-Recon
-<<<<<<< HEAD
+
 A repository of useful non-cartesian recon files. 
-=======
-A repository of useful non-cartesian recon files, primarily designed to work on raw MRI data. 
->>>>>>> 3311fb8b
 
 Sharing: As far as I know, the code here is free to share and does not contain confidential information. Please be careful when uploading new code, as some things are illegal to share, such as spiral generation code from Philips.